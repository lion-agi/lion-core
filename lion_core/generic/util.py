--- conflicted
+++ resolved
@@ -25,11 +25,7 @@
     runtime_checkable,
 )
 
-<<<<<<< HEAD
-from lion_core.abc import Collective, Ordering
-=======
-from lion_core.abc.space import (Collective, Ordering)
->>>>>>> a242772d
+from lion_core.abc.space import Collective, Ordering
 from lion_core.exceptions import LionIDError, LionValueError, LionTypeError
 from lion_core.sys_util import SysUtil
 from lion_core.generic.element import Element
