from __future__ import annotations

from typing import Any
from pydantic import Field, field_serializer

from lion_core.abc import Relational
<<<<<<< HEAD
from lion_core.sys_util import SysUtil
from lion_core.generic import Note, Component
=======
from lion_core.sys_utils import SysUtil
from lion_core.generic import Note, Element
>>>>>>> cd151510
from lion_core.graph.edge_condition import EdgeCondition


class Edge(Element):
    """
    Represents an edge in a graph structure.

    An edge connects a head node to a tail node and can store additional
    properties such as conditions and labels.

    Attributes:
        properties (Note): Stores additional properties of the edge.
        head (str): The ID of the head node.
        tail (str): The ID of the tail node.
    """

    properties: Note = Field(default_factory=Note)
    head: str = Field(...)
    tail: str = Field(...)

    def __init__(
        self,
        head: Relational | str,
        tail: Relational | str,
        condition: EdgeCondition | None = None,
        label: list[str] | None = None,
        **kwargs
    ):
        """
        Initialize an Edge.

        Args:
            head: The head node or its ID.
            tail: The tail node or its ID.
            condition: Optional condition for the edge.
            labels: Optional list of labels for the edge.
            kwargs: Optional edge properties
        """
        head = SysUtil.get_id(head)
        tail = SysUtil.get_id(tail)

        super().__init__(head=head, tail=tail)
        if condition:
            self.properties.set("condition", condition)
        if label:
            self.properties.set("label", label)
        self.properties.update(kwargs)

    @field_serializer("properties")
    def _serialize_properties(self, value):
        return value.content

    async def check_condition(self, *args, **kwargs) -> bool:
        """
        Check if the edge's condition is satisfied.

        Args:
            *args: Variable length argument list.
            **kwargs: Arbitrary keyword arguments.

        Returns:
            bool: True if the condition is satisfied or if no condition exists,
                  False otherwise.
        """
        condition: EdgeCondition | None = self.properties.get("condition", None)
        if condition:
            return await condition.apply(*args, **kwargs)
        return True  # If no condition exists, the edge is always traversable


# File: lion_core/graph/edge.py<|MERGE_RESOLUTION|>--- conflicted
+++ resolved
@@ -4,13 +4,8 @@
 from pydantic import Field, field_serializer
 
 from lion_core.abc import Relational
-<<<<<<< HEAD
-from lion_core.sys_util import SysUtil
-from lion_core.generic import Note, Component
-=======
 from lion_core.sys_utils import SysUtil
 from lion_core.generic import Note, Element
->>>>>>> cd151510
 from lion_core.graph.edge_condition import EdgeCondition
 
 
