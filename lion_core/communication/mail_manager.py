from collections import deque
import asyncio
from typing import Any

from lion_core.abc import BaseManager
from lion_core.sys_utils import SysUtil
from lion_core.generic import to_list_type, pile, Pile, Exchange

from lion_core.communication.mail import Mail, Package


class MailManager(BaseManager):
    """Manages mail operations for multiple sources in the Lion framework"""

    def __init__(self, sources: list[Any] = None):
        self.sources: Pile = pile()
        self.mails: dict[str, dict[str, deque]] = {}
        self.execute_stop: bool = False

        if sources:
            self.add_sources(sources)

    def add_sources(self, sources: Any) -> None:
        """Add new sources to the MailManager."""
        try:
            sources = to_list_type(sources)
            self.sources.include(sources)
            for item in sources:
                self.mails[item.ln_id] = {}
        except Exception as e:
            raise ValueError(f"Failed to add source. Error {e}")

    @staticmethod
<<<<<<< HEAD
    def create_mail(sender: str, recipient: str, category: str, package: Any, request_source=None) -> Mail:
=======
    def create_mail(
        sender: str, recipient: str, category: str, package: Any, request_source=None
    ) -> Mail:
>>>>>>> dae0bd5e
        """
        Create a new Mail object.

        Args:
            sender: The ID of the sender.
            recipient: The ID of the recipient.
            category: The category of the mail.
            package: The content of the mail.
            request_source: The source of the request.

        Returns:
            A new Mail object.
        """
<<<<<<< HEAD
        pack = Package(category=category, package=package, request_source=request_source)
=======
        pack = Package(
            category=category, package=package, request_source=request_source
        )
>>>>>>> dae0bd5e
        mail = Mail(
            sender=sender,
            recipient=recipient,
            package=pack,
        )
        return mail

    def delete_source(self, source_id: str) -> None:
        """Delete a source from the MailManager."""
        if source_id not in self.sources:
            raise ValueError(f"Source {source_id} does not exist.")
        self.sources.pop(source_id)
        self.mails.pop(source_id)

    def collect(self, sender: str) -> None:
        """
        Collect mail from a specific sender.

        Args:
            sender: The ID of the sender to collect mail from.

        Raises:
            ValueError: If the sender or recipient does not exist.
        """
        if sender not in self.sources:
            raise ValueError(f"Sender source {sender} does not exist.")
        mailbox: Exchange = (
            self.sources[sender]
            if isinstance(self.sources[sender], Exchange)
            else self.sources[sender].mailbox
        )
        while mailbox.pending_outs.size() > 0:
            mail_id = mailbox.pending_outs.popleft()
            mail: Mail = mailbox.pile.pop(mail_id)
            if mail.recipient not in self.sources:
                raise ValueError(f"Recipient source {mail.recipient} does not exist")
            if mail.sender not in self.mails[mail.recipient]:
                self.mails[mail.recipient].update({mail.sender: deque()})
            self.mails[mail.recipient][mail.sender].append(mail)

    def send(self, recipient: str) -> None:
        """
        Send mail to a specific recipient.

        Args:
            recipient: The ID of the recipient to send mail to.

        Raises:
            ValueError: If the recipient does not exist.
        """
        if recipient not in self.sources:
            raise ValueError(f"Recipient source {recipient} does not exist.")
        if not self.mails[recipient]:
            return
        for key in list(self.mails[recipient].keys()):
            pending_mails = self.mails[recipient].pop(key)
            mailbox: Exchange = (
                self.sources[recipient]
                if isinstance(self.sources[recipient], Exchange)
                else self.sources[recipient].mailbox
            )
            while pending_mails:
                mail = pending_mails.popleft()
                mailbox.include(mail, "in")

    def collect_all(self) -> None:
        """Collect mail from all sources."""
        for source in self.sources:
            self.collect(SysUtil.get_id(source))

    def send_all(self) -> None:
        """Send mail to all recipients."""
        for source in self.sources:
            self.send(SysUtil.get_id(source))

    async def execute(self, refresh_time: int = 1) -> None:
        """
        Execute the mail collection and sending process asynchronously.

        Args:
            refresh_time: The time interval between each execution cycle.
        """
        while not self.execute_stop:
            self.collect_all()
            self.send_all()
            await asyncio.sleep(refresh_time)


# File: lion_core/communication/mail_manager.py<|MERGE_RESOLUTION|>--- conflicted
+++ resolved
@@ -31,13 +31,7 @@
             raise ValueError(f"Failed to add source. Error {e}")
 
     @staticmethod
-<<<<<<< HEAD
     def create_mail(sender: str, recipient: str, category: str, package: Any, request_source=None) -> Mail:
-=======
-    def create_mail(
-        sender: str, recipient: str, category: str, package: Any, request_source=None
-    ) -> Mail:
->>>>>>> dae0bd5e
         """
         Create a new Mail object.
 
@@ -51,13 +45,7 @@
         Returns:
             A new Mail object.
         """
-<<<<<<< HEAD
         pack = Package(category=category, package=package, request_source=request_source)
-=======
-        pack = Package(
-            category=category, package=package, request_source=request_source
-        )
->>>>>>> dae0bd5e
         mail = Mail(
             sender=sender,
             recipient=recipient,
